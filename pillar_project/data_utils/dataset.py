--- conflicted
+++ resolved
@@ -173,30 +173,6 @@
         return not pd.isna(self.gnomad_MAF) and self.gnomad_MAF > 0
     
     @property
-<<<<<<< HEAD
-    def is_pathogenic_or_likely_pathogenic(self):
-        if self.clinvar_sig_missing():
-            return False
-        return len(self.clinvar_sig.intersection({"Pathogenic","Pathogenic/Likely_pathogenic","Likely_pathogenic"})) > 0
-
-    @property
-    def is_benign_or_likely_benign(self):
-        if self.clinvar_sig_missing():
-            return False
-        return len(self.clinvar_sig.intersection({"Benign","Benign/Likely_benign","Likely_benign"})) > 0
-
-    @property
-    def is_conflicting(self):
-        if self.clinvar_sig_missing():
-            return False
-        return "Conflicting_classifications_of_pathogenicity" in self.clinvar_sig
-
-    @property
-    def is_uncertain(self):
-        if self.clinvar_sig_missing():
-            return False
-        return "Uncertain_significance" in self.clinvar_sig
-=======
     def is_pathogenic_or_likely_pathogenic(self) -> bool:
         return len(self.clinvar_sig.intersection({"Pathogenic","Pathogenic/Likely_pathogenic","Likely_pathogenic"})) > 0
 
@@ -211,7 +187,6 @@
     @property
     def is_uncertain(self) -> bool:
         return len(self.clinvar_sig.intersection({"Uncertain_significance",})) > 0
->>>>>>> 7bc5d2ea
 
     @property
     def valid_alleles(self):
